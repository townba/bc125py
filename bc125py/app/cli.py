import cmd
import os
import sys
import argparse
import datetime
<<<<<<< HEAD
import readline
=======
import sys
>>>>>>> 42b56b5e
import bc125py
from bc125py.app import core, log
from bc125py import sdo, con as _c


# Manual port override to be used by cli commands
_port: str = None

# Port finding method
_port_detect_legacy = False


# --- CLI Utility functions

# Make sure we are root function
def enforce_root() -> None:
	if not core.is_root() and not core.is_darwin():
		print(bc125py.PACKAGE_NAME, "must be ran as superuser (root) to perform this function.")
		sys.exit(126)
	
	log.debug("root permissions found")


# CLI Get Scanner Connection w/ port prompt
def get_scanner_connection(port: str = None) -> _c.ScannerConnection:
	log.debug(
		"cli get_scanner_connection",
		"provided port:", port,
		"legacy mode:", _port_detect_legacy
	)

	# If we have not a user provided port, we must find one
	if not port:
		# Get all ports
		found_ports: list = _c.ScannerConnection.find_ports(_port_detect_legacy)

		# Error and exit if none found
		if not found_ports:
			log.error("No device found")
			sys.exit(1)
		
		# Make user select if more than 1
		if len(found_ports) > 1:
			print("Please select port:\n")

			for i in range(0, len(found_ports)):
				print(
					"   "
					+ str(i + 1) + ") "
					+ found_ports[i]
				)
			
			print()

			selected_port = input("select port: ")

			try:
				selected_port = int(selected_port)
				port = found_ports[selected_port - 1]
			except Exception:
				log.error("Invalid selection:", selected_port)
				sys.exit(1)


		# Else, just make the port the only device
		else:
			port = found_ports[0]
		
	# Now, get scanner connection
	return core.get_scanner_connection(port)


# --- Program entrypoint
def main() -> int:

	# --- Command Line Arguments ---
	# Create main cli parser
	main_parser = argparse.ArgumentParser(
		prog=bc125py.PACKAGE_NAME,
		description=bc125py.PACKAGE_DESCRIPTION + ", version " + bc125py.PACKAGE_VERSION,
		epilog="Please report all issues at {url} or to {email}".format(
			url=bc125py.PACKAGE_URL,
			email=bc125py.PACKAGE_AUTHOR_EMAIL
		)
	)

	# Add universal cli arguments
	main_parser.add_argument(
		"-v",
		"--verbose",
		action="store_true",
		help="verbose mode"
	)
	main_parser.add_argument(
		"-l",
		"--log",
		help="additionally log debug statements to the specified file. use in conjunction with verbose mode"
	)
	main_parser.add_argument(
		"--version",
		action="version",
		version=bc125py.PACKAGE_VERSION
	)
	main_parser.add_argument(
		"-p",
		"--port",
		help="force " + bc125py.PACKAGE_NAME + " to use the specified device port"
	)
	main_parser.add_argument(
		"--legacy-detect",
		help="use the legacy method of scanner detection. more likely to find device, but will present duplicates",
		action="store_true"
	)

	# Add subcommands
	sub_parsers = main_parser.add_subparsers(dest="command", required=True, help="command")

	# Subcommand test
	test_parser = sub_parsers.add_parser("test", help="test scanner connection")

	# Subcommand import/read
	import_parser = sub_parsers.add_parser("import", help="read data from scanner, output to file")
	import_parser.add_argument("file", help="output file")
	import_parser.add_argument(
		"-c",
		"--csv",
		action="store_true",
		help="import channels ONLY, and write as CSV"
	)

	# Subcommand export/write
	export_parser = sub_parsers.add_parser("export", help="write data from file to scanner")
	export_parser.add_argument("file", help="input file")
	export_parser.add_argument(
		"-c",
		"--csv",
		action="store_true",
		help="export and write channels CSV file"
	)

	# Subcommand shell
	shell_parser = sub_parsers.add_parser("shell", help="launch interactive scanner shell")
	shell_parser.add_argument("file", help="commands file to execute", nargs="?", default=None)

	# Subcommand wipe
	wipe_parser = sub_parsers.add_parser("wipe", help="factory reset scanner")

	# Parse arguments
	cli_args = main_parser.parse_args()

	# --- END Command Line Arguments ---
	
	# Set verbosity level
	log._DEBUG = cli_args.verbose

	# Set up logging
	if cli_args.log:
		log._FILE = open(cli_args.log, "w")
	log.debug(bc125py.PACKAGE_NAME, "version", bc125py.PACKAGE_VERSION + ", started on", datetime.datetime.now())
	log.debug("sysinfo:", core.get_system_str())
	if not core.is_linux() and not core.is_darwin():
		log.warn("Your system is unsupported!")

	# Set port, if specified
	if cli_args.port:
		global _port
		_port = cli_args.port
	
	# Set port detection mode
	if cli_args.legacy_detect:
		global _port_detect_legacy
		_port_detect_legacy = True

	# Dispatch subcommand
	cmd = cli_args.command
	if cmd == "test":
		return test()
	elif cmd == "import":
		return import_read(cli_args.file, cli_args.csv)
	elif cmd == "export":
		return export_write(cli_args.file, cli_args.csv)
	elif cmd == "shell":
		return shell(cmd_file_path=cli_args.file)
	elif cmd == "wipe":
		return wipe()

	# If this part of the code was reached, something went wrong with argparse
	log.error("ERRoneous subc:", cli_args.command)

	return 1


# Test command
def test() -> int:
	log.debug("subc: test")

	enforce_root()

	try:
		# Connect, try to get device model
		con = get_scanner_connection(_port)
		print("Scanner model:", con.exec("MDL", return_tuple=False), "(success)")
		con.close()

		return 0

	except (ConnectionError, _c.CommandError) as e:
		log.error(str(e))
		return 1


# Import/Read command
def import_read(out_file: str, csv: bool) -> int:
	log.debug(
		"subc: import",
		"file:",
		out_file,
		"csv:", csv
	)

	enforce_root()

	try:
		# Determine if we are outputting to stdout
		stdout_mode: bool = out_file == "-"
			

		# Connect to scanner
		scanner_con = get_scanner_connection(_port)

		# Read from scanner
		if not stdout_mode:
			print("Reading from scanner...")
		log.debug("Attempting full scanner read")
		scanner: sdo.Scanner = sdo.Scanner()
		scanner.read_from(scanner_con)
		if not stdout_mode:
			print("done")

		# Open output file
		log.debug("import: creating output file")
		fout = None

		# If the output filename is -, use stdout instead
		if stdout_mode:
			log.debug("import: using stdout")
			fout = sys.stdout
		
		# Else, open output file as usual
		else:
			fout = open(out_file, "w")

		if not csv:

			# Import json
			import json

			log.debug("full import: writing to json")

			fout.write(json.dumps(scanner.to_dict(), indent="\t", sort_keys=False))

		else:

			# CSV (channel only) import
			import csv

			log.debug("csv import: writing csv")
			# create CSV writer
			csv_writer = csv.writer(fout, dialect="excel")

			# Create CSV header
			csv_writer.writerow(
				["Index", "Name", "Frequency (MHz)", "Modulation", "CTCSS", "Delay (sec)", "Lockout", "Priority"]
			)

			# Loop through write channel info
			c: sdo.Channel
			for c in scanner.channels:
				c_dict = c.to_dict()

				log.debug("csv cin", c_dict)

				csv_writer.writerow(
					[
						c_dict["index"],
						c_dict["name"],
						c_dict["frequency"],
						c_dict["modulation"],
						c_dict["ctcss"],
						c_dict["delay"],
						c_dict["locked_out"],
						c_dict["priority"]
					]
				)
			del c

			log.debug("wrote csv")
		
		# Close output file
		fout.close()

		# Close scanner connection
		scanner_con.close()

		return 0

	except Exception as e:
		log.error(str(e))
		return 1


# Export/Write command
def export_write(in_file: str, csv: bool) -> int:
	log.debug(
		"subc: export",
		"file:",
		in_file,
		"csv:", csv,
	)

	enforce_root()

	try:

		# Connect to scanner
		scanner_con = get_scanner_connection(port=_port)

		# Open input file
		log.debug("Attempting full file read")
		fin = None

		# If filename is -, read from stdin
		if in_file == "-":
			log.debug("export: using stdin")
			fin = sys.stdin

		# Else, open file to read as usual
		else:
			fin = open(in_file, "r")

		print("Writing to scanner...")

		if not csv:

			# Normal (JSON) export
			import json

			# Read file data
			in_file_data = fin.read()

			# Create scanner from file data
			scanner: sdo.Scanner = sdo.Scanner()
			log.debug("full export: parsing json")
			scanner.from_dict(
				json.loads(in_file_data)
			)

			# Validate scanner
			try:
				scanner.validate()
			except ValueError as e:
				for line in str(e).splitlines():
					log.error(line)
				return 1

			# Write to scanner
			log.debug("full export: writing to scanner")
			scanner.write_to(scanner_con)

		else:

			# CSV (channel only) export
			import csv

			log.debug("csv export: reading csv")
			# create CSV reader
			csv_reader = csv.reader(fin, dialect="excel")

			# Skip header row
			next(csv_reader)

			# Create list of channels
			channels: list = []

			# Loop through each row
			log.debug("csv export: parsing csv")
			for row in csv_reader:
				# Create channel dict first
				c_dict = {
					"index": int(row[0]),
					"name": row[1],
					"frequency": row[2],
					"modulation": row[3],
					"ctcss": int(row[4]),
					"delay": int(row[5]),
					"locked_out": row[6],
					"priority": row[7]
				}

				# Create channel from dict
				c: sdo.Channel = sdo.Channel()
				c.from_dict(c_dict)

				# Validate channel
				try:
					c.validate()
				except ValueError as e:
					log.error(str(e))
					return 1

				# Append channel, once validated
				channels.append(c)

			# Write channels
			log.debug("csv export: write channels")

			# PRG
			sdo.EnterProgramMode().write_to(scanner_con)

			c: sdo.Channel

			for c in channels:
				log.debug("WRITING CHANNEL", ",".join(map(lambda n : str(n), c.to_write_command())))
				c.write_to(scanner_con)

			del c

			# EPG
			sdo.ExitProgramMode().write_to(scanner_con)

		# Close input file
		fin.close()

		# Close scanner connection
		scanner_con.close()

		print("done")

		return 0

	except Exception as e:
		log.error(str(e))
		return 1


class Shell(cmd.Cmd):
	def __init__(self, con):
		super(Shell, self).__init__()
		self.intro = (bc125py.PACKAGE_NAME + " " + bc125py.PACKAGE_VERSION +
					  " scanner shell" + os.linesep +
					  "try commands \"help\" or \"exit\"" + os.linesep)
		self.prompt = "> "
		self.__con = con
		self.__shell_echo = True
		self.__shell_allow_error = True
		self.__shell_history_file = os.path.expanduser('~/.bc125py_history')
		self.__shell_history_size = 1000

	def preloop(self):
		if os.path.exists(self.__shell_history_file):
			readline.read_history_file(self.__shell_history_file)

	def postloop(self):
		readline.set_history_length(self.__shell_history_size)
		readline.write_history_file(self.__shell_history_file)

	def help_echo(self):
		print("In response, show command name with \"echo on\" (default) or do not " +
		      "show command name with \"echo off\".")
	def do_echo(self, arg):
		if not arg:
			print("echo is " + ("on" if self.__shell_echo else "off"))
		elif arg == "on":
			self.__shell_echo = True
		elif arg == "off":
			self.__shell_echo = False
		else:
			print("Unexpected argument to \"echo\".")

	def help_error(self):
		print("On command error, crash with \"error on\" or do not crash with " +
		      "\"error off\" (default).")
	def do_error(self, arg):
		if not arg:
			print("error is " + ("off" if self.__shell_allow_error else "on"))
		elif arg == "on":
			self.__shell_allow_error = False
		elif arg == "off":
			self.__shell_allow_error = True
		else:
			print("Unexpected argument to \"error\".")

	def help_exit(self):
		self.help_EOF()
	def do_exit(self, arg):
		return self.do_EOF(arg)

	def help_print(self):
		print("Print all text after \"print\".")
	def do_print(self, arg):
		print(arg)

	def help_EOF(self):
		print("Exit the shell.")
	def do_EOF(self, arg):
		return True

	def default(self, arg):
		if arg[:1] == "#":
			return False
		print(self.__con.exec(arg, echo=self.__shell_echo, return_tuple=False,
							  allow_error=self.__shell_allow_error))

# Shell command
def shell(cmd_file_path: str = None) -> int:
	log.debug("subc: shell")

	enforce_root()

	try:
		# Connect
		con = get_scanner_connection(_port)

		the_shell = Shell(con)

		# If we're reading from a command file
		if cmd_file_path:
			log.debug("subc: shell: commands file:", cmd_file_path)

			# Open file and read
			fin = None

			# If the filename is -, read from stdin
			if cmd_file_path == "-":
				fin = sys.stdin
				log.debug("shell: using stdin")
		
			# Else, read from file as usual
			else:
				fin = open(cmd_file_path, "r")

			# Skip the intro and exit when done
			the_shell.intro = ""
			the_shell.cmdqueue.extend(fin.read().splitlines() + ["exit"])

			fin.close()

		the_shell.cmdloop()
			
		# Close scanner connection
		con.close()

		return 0

	except Exception as e:
		log.error(str(e))
		return 1


# Wipe command
def wipe():
	log.debug("subc: wipe")

	# User confirmation password
	USER_CONFIRMATION_PASSWORD = "I understand the consequences."

	enforce_root()

	# Inform user about the danger of this command
	print("This command will perform a factory reset on the connected scanner and DELETE ALL CHANNELS!")
	print("It is STRONGLY recommended to back up your scanner first, using:", bc125py.PACKAGE_NAME, "import\n")
	print("To wipe the connected scanner, type:", USER_CONFIRMATION_PASSWORD)

	# Get user confirmation
	user_input = input("> ")

	log.debug("wipe: confirm input == password:", user_input, "==", USER_CONFIRMATION_PASSWORD)

	if user_input != USER_CONFIRMATION_PASSWORD:
		log.debug("**PASSWORD MISMATCH**")
		log.error("Confirmation not obtained!")
		return 1

	else:
		log.debug("continuing with wipe")

	try:

		# Connect
		con = get_scanner_connection(_port)

		# Issue wipe command
		print("Wiping scanner. DO NOT UNPLUG THE DEVICE OR TURN POWER OFF!")
		print("This will take some time...")
		sdo.EnterProgramMode().write_to(con)
		sdo.ClearScannerMemory().write_to(con)
		sdo.ExitProgramMode().write_to(con)

		# Done
		print("done")

		return 0

	except Exception as e:
		log.error(str(e))
		return 1<|MERGE_RESOLUTION|>--- conflicted
+++ resolved
@@ -3,11 +3,8 @@
 import sys
 import argparse
 import datetime
-<<<<<<< HEAD
 import readline
-=======
 import sys
->>>>>>> 42b56b5e
 import bc125py
 from bc125py.app import core, log
 from bc125py import sdo, con as _c
